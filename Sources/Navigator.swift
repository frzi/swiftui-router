--- conflicted
+++ resolved
@@ -1,13 +1,9 @@
 //
 //  SwiftUI Router
-//  Created by Freek (github.com/frzi) 2023
+//  Created by Freek (github.com/frzi) 2021
 //
 
-<<<<<<< HEAD
-import Observation
-=======
 import Dispatch
->>>>>>> e0cb32b5
 import SwiftUI
 
 /// EnvironmentObject storing the state of a Router.
@@ -18,26 +14,19 @@
 /// - Note: This EnvironmentObject is available inside the hierarchy of a `Router`.
 ///
 /// ```swift
-/// @Environment(Navigator.self) var navigator
+/// @EnvironmentObject var navigator: Navigator
 /// ```
-<<<<<<< HEAD
-@Observable public final class Navigator {
-	private var historyStack: [String]
-	private var forwardStack: [String] = []
-=======
 public final class Navigator: ObservableObject, @unchecked Sendable {
     private let serialAccessQueue = DispatchQueue(label: "serialAccessQueue", qos: .default)
 
 	@Published private var historyStack: [String]
 	@Published private var forwardStack: [String] = []
->>>>>>> e0cb32b5
 	
 	/// Last navigation that occurred.
-	public private(set) var lastAction: NavigationAction?
-	
-	/// The path the `Router` was initialized with.
-	public let initialPath: String
-
+	@Published public private(set) var lastAction: NavigationAction?
+	
+	private let initialPath: String
+	
 	/// Initialize a `Navigator` to be fed to `Router` manually.
 	///
 	/// Initialize an instance of `Navigator` to keep a reference to outside of the SwiftUI lifecycle.
@@ -97,32 +86,6 @@
 	/// - Parameter path: Path of the new location to navigate to.
 	/// - Parameter replace: if `true` will replace the last path in the history stack with the new path.
 	public func navigate(_ path: String, replace: Bool = false) {
-<<<<<<< HEAD
-		let path = resolvePaths(self.path, path)
-		let previousPath = self.path
-		
-		guard path != previousPath else {
-			#if DEBUG
-			print("SwiftUIRouter: Navigating to the same path ignored.")
-			#endif
-			return
-		}
-	
-		forwardStack.removeAll()
-
-		if replace && !historyStack.isEmpty {
-			historyStack[historyStack.endIndex - 1] = path
-		}
-		else {
-			historyStack.append(path)
-		}
-
-		lastAction = NavigationAction(
-			currentPath: path,
-			previousPath: previousPath,
-			action: .push
-		)
-=======
         serialAccessQueue.sync {
             let path = resolvePaths(self.path, path)
             let previousPath = self.path
@@ -148,7 +111,6 @@
                 previousPath: previousPath,
                 action: .push)
         }
->>>>>>> e0cb32b5
 	}
 
 	/// Go back *n* steps in the navigation history.
@@ -160,21 +122,6 @@
 		guard canGoBack else {
 			return
 		}
-<<<<<<< HEAD
-
-		let previousPath = path
-
-		let total = min(total, historyStack.count)
-		let start = historyStack.count - total
-		forwardStack.append(contentsOf: historyStack[start...].reversed())
-		historyStack.removeLast(total)
-		
-		lastAction = NavigationAction(
-			currentPath: path,
-			previousPath: previousPath,
-			action: .back
-		)
-=======
         serialAccessQueue.sync {
             let previousPath = path
 
@@ -188,7 +135,6 @@
                 previousPath: previousPath,
                 action: .back)
         }
->>>>>>> e0cb32b5
 	}
 	
 	/// Go forward *n* steps in the navigation history.
@@ -196,26 +142,6 @@
 	/// `total` will always be clamped and thus prevent from going out of bounds.
 	///
 	/// - Parameter total: Total steps to go forward.
-<<<<<<< HEAD
-	public func goForward(total: Int = 1) {
-		guard canGoForward else {
-			return
-		}
-
-		let previousPath = path
-
-		let total = min(total, forwardStack.count)
-		let start = forwardStack.count - total
-		historyStack.append(contentsOf: forwardStack[start...])
-		forwardStack.removeLast(total)
-		
-		lastAction = NavigationAction(
-			currentPath: path,
-			previousPath: previousPath,
-			action: .forward
-		)
-	}
-=======
     public func goForward(total: Int = 1) {
         guard canGoForward else {
             return
@@ -235,7 +161,6 @@
                 action: .forward)
         }
     }
->>>>>>> e0cb32b5
 	
 	/// Clear the entire navigation history.
     public func clear() {
@@ -252,6 +177,15 @@
 		lhs === rhs
 	}
 }
+
+// MARK: Deprecated features.
+extension Navigator {
+	@available(*, deprecated, renamed: "historyStackSize")
+	public var currentStackIndex: Int {
+		historyStack.count - 1
+	}
+}
+
 
 // MARK: -
 /// Information about a navigation that occurred.
